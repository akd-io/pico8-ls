--- conflicted
+++ resolved
@@ -105,10 +105,6 @@
 			{
 				"language": "pico-8",
 				"path": "./syntaxes/snippets.json"
-<<<<<<< HEAD
-			
-=======
->>>>>>> 3571724f
 			},
 			{
 				"language": "pico-8-lua",
