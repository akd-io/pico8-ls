import {
  AssignmentStatement, BreakStatement, CallStatement, Chunk,
  DoStatement, ElseClause, ElseifClause, ForGenericStatement, ForNumericStatement,
  FunctionDeclaration, GeneralIfClause,
  GotoStatement,
  IfClause,
  IfStatement, isStatementWithBody, LabelStatement,
  LocalStatement, RepeatStatement, ReturnStatement, Statement,
  WhileStatement,
} from './statements';
import {
  BinaryExpression,
  BooleanLiteral,
  CallExpression,
  Comment_,
  Expression,
  GeneralTableField,
  Identifier,
  IndexExpression,
  LogicalExpression,
  MemberExpression,
  NilLiteral,
  NumericLiteral,
  StringCallExpression,
  StringLiteral,
  TableCallExpression,
  TableConstructorExpression,
  TableKey,
  TableKeyString,
  TableValue,
  UnaryExpression,
  VarargLiteral,
  Whitespace,
} from './expressions';
import { uinteger } from 'vscode-languageserver-types';
import { ASTNode, boundsCompare, BoundsCompareResult } from './types';
import Operators from './operators';

export type FormatterOptions = {
  // Size of a tab in spaces.
  tabSize: uinteger,
  // Prefer spaces over tabs.
  insertSpaces: boolean,
  // Trim trailing whitespaces on a line.
  trimTrailingWhitespace?: boolean,
  // Insert a newline character at the end of the file if one does not exist.
  insertFinalNewline?: boolean,
  // Trim all newlines after the final newline at the end of the file.
  trimFinalNewlines?: boolean,
};

const defaultOptions: FormatterOptions = Object.freeze({
  tabSize: 2,
  insertSpaces: true,
});

type ChildContext = {
  parentOperator?: string,
  isRightSideOfAnExpression?: boolean,
};

// TODO: move formatter (in a separate PR) to its own folder, parallel to parser,
//       then move shared statements and expressions outside parser as well.
//       Remember to update test files' locations as well.

/*
 * Formatter for visiting the AST and outputting a formatted representation of the code.
 *
 * Doesn't extend the ASTVisitor class because its visiting pattern is a bit different.
 */
export default class Formatter {
  currentIndent: number = 0;
  options: FormatterOptions;
  tab: string;

  constructor(options?: FormatterOptions) {
    if (options) {
      this.options = {
        ...defaultOptions,
        ...options, // this comes last so it overwrites
      };
    } else {
      this.options = defaultOptions;
    }

    this.tab = this.options.insertSpaces ? ' '.repeat(this.options.tabSize) : '\t';
  }

  formatChunk(chunk: Chunk): string {
    this.insertComments(chunk);

    // Most of the formatting work happens here
    let formatted = chunk.body.map(s => this.visitStatement(s)).join('\n');

    // Before returning, trim all trailing spaces from lines
    formatted = formatted.split('\n').map(line => line.trimRight()).join('\n');
    return formatted;
  }

  // Inserts all the comments in chunk.comments into the actual body of the AST,
  // so they go alongside regular statements and the visitor will encounter them
  // in order.
  insertComments(chunk: Chunk): void {
    chunk.comments!.forEach(comment => this.insertComment(comment, chunk.body, true));
  }

  insertComment(comment: Comment_, body: ASTNode[], splice: boolean): void {
    // right now just scans from the beginning, could be way more efficient
    for (let i = 0; i < body.length; i++) {
      const currNode: ASTNode = body[i];

      const compareResult = boundsCompare(comment.loc!, currNode.loc!);
      if (compareResult === BoundsCompareResult.CONTAINS) {
        this.insertCommentIntoNode(comment, currNode);
        return;
      } else if (compareResult === BoundsCompareResult.BEFORE) {
        // This comment is before the current statement
        if (splice) {
          // insert it in the array
          body.splice(i, 0, comment);
        } else {
          // put it on the node itself
          if (currNode.comments === undefined) {
            currNode.comments = [ comment ];
          } else {
            currNode.comments.push(comment);
          }
        }
        return;
      }
      // Else, the comment is after the current statement. Continue iterating.
    }

    // If we got to this point, the comment is at the very end of the block.
    body.push(comment);
  }

  insertCommentIntoNode(comment: Comment_, node: ASTNode) {
    if (isStatementWithBody(node)) {
      // This comment is contained in the body of the current statement. Recurse into it.
      this.insertComment(comment, node.body, true);
      return;
    }

    switch (node.type) {
    case 'IfStatement':
      // Check each clause of the if statement
      this.insertComment(comment, (node as IfStatement).clauses, false);
      return;

    case 'ReturnStatement':
      // check each returned expression
      this.insertComment(comment, (node as ReturnStatement).arguments, false);
      return;
    }

    // If we got this far, just put it on the node itself
    if (node.comments === undefined) {
      node.comments = [ comment ];
    } else {
      node.comments.push(comment);
    }
  }

  newline() {
    return '\n' + this.tabsForDepth();
  }

  tabsForDepth(): string {
    let ret = '';
    for (let i = 0; i < this.currentIndent; i++) {
      ret += this.tab;
    }
    return ret;
  }

  increaseDepth() {
    this.currentIndent++;
  }

  decreaseDepth() {
    this.currentIndent--;
  }

  commentsBeforeNode(node: ASTNode): string {
    let ret = '';
    if (node.comments !== undefined) {
      // Caller responsible for returning to previous depth after calling this
      this.increaseDepth();

      for (const comment of node.comments) {
        ret += this.newline();
        ret += this.visitComment(comment);
        ret += this.newline();
      }
    }
    return ret;
  }

  visitStatement(node: Statement): string {
    const prevIndent = this.currentIndent;
    let ret = this.commentsBeforeNode(node);

    switch (node.type) {
<<<<<<< HEAD
    case 'AssignmentStatement': ret += this.visitAssignmentStatement(node); break;
    case 'BreakStatement': ret += this.visitBreakStatement(node); break;
    case 'CallStatement': ret += this.visitCallStatement(node); break;
    case 'DoStatement': ret += this.visitDoStatement(node); break;
    case 'ForGenericStatement': ret += this.visitForGenericStatement(node); break;
    case 'ForNumericStatement': ret += this.visitForNumericStatement(node); break;
    case 'FunctionDeclaration': ret += this.visitFunctionDeclaration(node, true); break;
    case 'GotoStatement': ret += this.visitGotoStatement(node); break;
    case 'IfStatement': ret += this.visitIfStatement(node); break;
    case 'LabelStatement': ret += this.visitLabelStatement(node); break;
    case 'LocalStatement': ret += this.visitLocalStatement(node); break;
    case 'RepeatStatement': ret += this.visitRepeatStatement(node); break;
    case 'ReturnStatement': ret += this.visitReturnStatement(node); break;
    case 'WhileStatement': ret += this.visitWhileStatement(node); break;
    case 'Comment': ret += this.visitComment(node); break;
    case 'Whitespace': ret += this.visitWhitespace(node); break;
    default: throw new Error('Unexpected statement type: ' + (node as any).type);
=======
    case 'AssignmentStatement':
      return this.visitAssignmentStatement(node);
    case 'BreakStatement':
      return this.visitBreakStatement(node);
    case 'CallStatement':
      return this.visitCallStatement(node);
    case 'DoStatement':
      return this.visitDoStatement(node);
    case 'ForGenericStatement':
      return this.visitForGenericStatement(node);
    case 'ForNumericStatement':
      return this.visitForNumericStatement(node);
    case 'FunctionDeclaration':
      return this.visitFunctionDeclaration(node, true);
    case 'GotoStatement':
      return this.visitGotoStatement(node);
    case 'IfStatement':
      return this.visitIfStatement(node);
    case 'LabelStatement':
      return this.visitLabelStatement(node);
    case 'LocalStatement':
      return this.visitLocalStatement(node);
    case 'RepeatStatement':
      return this.visitRepeatStatement(node);
    case 'ReturnStatement':
      return this.visitReturnStatement(node);
    case 'WhileStatement':
      return this.visitWhileStatement(node);
    case 'Comment':
      return this.visitComment(node);
    case 'Whitespace':
      return this.visitWhitespace(node);
    default:
      throw new Error('Unexpected statement type: ' + (node as any).type);
>>>>>>> 1fcbd627
    }

    this.currentIndent = prevIndent;
    return ret;
  }

  visitBlock(stmts: Statement[], begin?: string, skipEnd?: boolean): string {
    let ret = '';
    begin ??= 'do';

    ret += begin;
    this.increaseDepth();

    for (const stmt of stmts) {
      ret += this.newline();
      ret += this.visitStatement(stmt);
    }

    this.decreaseDepth();

    if (!skipEnd) {
      ret += this.newline();
      ret += 'end';
    }
    return ret;
  }

  visitGeneralIfClause(node: GeneralIfClause): string {
    switch (node.type) {
    case 'IfClause':
      return this.visitIfClause(node);
    case 'ElseClause':
      return this.visitElseClause(node);
    case 'ElseifClause':
      return this.visitElseifClause(node);
    default:
      throw new Error('Unexpected if clause type: ' + (node as any).type);
    }
  }

  visitExpression(node: Expression, childContext: ChildContext = {}): string {
    const prevIndent = this.currentIndent;
    let ret = this.commentsBeforeNode(node);

    switch (node.type) {
    // TODO: Which other expression should receive childContext as well?
<<<<<<< HEAD
    case 'FunctionDeclaration': ret += this.visitFunctionDeclaration(node, false, childContext); break;
    case 'BinaryExpression': ret += this.visitBinaryExpression(node, childContext); break;
    case 'BooleanLiteral': ret += this.visitBooleanLiteral(node); break;
    case 'CallExpression': ret += this.visitCallExpression(node); break;
    case 'IndexExpression': ret += this.visitIndexExpression(node); break;
    case 'Identifier': ret += this.visitIdentifier(node); break;
    case 'LogicalExpression': ret += this.visitLogicalExpression(node, childContext); break;
    case 'MemberExpression': ret += this.visitMemberExpression(node); break;
    case 'NilLiteral': ret += this.visitNilLiteral(node); break;
    case 'NumericLiteral': ret += this.visitNumericLiteral(node); break;
    case 'StringCallExpression': ret += this.visitStringCallExpression(node); break;
    case 'StringLiteral': ret += this.visitStringLiteral(node); break;
    case 'TableCallExpression': ret += this.visitTableCallExpression(node); break;
    case 'TableConstructorExpression': ret += this.visitTableConstructorExpression(node, childContext); break;
    case 'UnaryExpression': ret += this.visitUnaryExpression(node); break;
    case 'VarargLiteral': ret += this.visitVarargLiteral(node); break;
    default: throw new Error('Unexpected expression type: ' + (node as any).type);
=======
    case 'FunctionDeclaration':
      return this.visitFunctionDeclaration(node, false, childContext);
    case 'BinaryExpression':
      return this.visitBinaryExpression(node, childContext);
    case 'BooleanLiteral':
      return this.visitBooleanLiteral(node);
    case 'CallExpression':
      return this.visitCallExpression(node);
    case 'IndexExpression':
      return this.visitIndexExpression(node);
    case 'Identifier':
      return this.visitIdentifier(node);
    case 'LogicalExpression':
      return this.visitLogicalExpression(node, childContext);
    case 'MemberExpression':
      return this.visitMemberExpression(node);
    case 'NilLiteral':
      return this.visitNilLiteral(node);
    case 'NumericLiteral':
      return this.visitNumericLiteral(node);
    case 'StringCallExpression':
      return this.visitStringCallExpression(node);
    case 'StringLiteral':
      return this.visitStringLiteral(node);
    case 'TableCallExpression':
      return this.visitTableCallExpression(node);
    case 'TableConstructorExpression':
      return this.visitTableConstructorExpression(node, childContext);
    case 'UnaryExpression':
      return this.visitUnaryExpression(node);
    case 'VarargLiteral':
      return this.visitVarargLiteral(node);
    default:
      throw new Error('Unexpected expression type: ' + (node as any).type);
>>>>>>> 1fcbd627
    }

    this.currentIndent = prevIndent;
    return ret;
  }

  visitGeneralTableField(node: GeneralTableField): string {
    switch (node.type) {
    case 'TableKey':
      return this.visitTableKey(node);
    case 'TableKeyString':
      return this.visitTableKeyString(node);
    case 'TableValue':
      return this.visitTableValue(node);
    default:
      throw new Error('Unexpected table field type: ' + (node as any).type);
    }
  }

  // ****************************** Statements *****************************

  visitAssignmentStatement(node: AssignmentStatement): string {
    const variables = node.variables.map(v => this.visitExpression(v));
    const init = node.init.map(v => this.visitExpression(v));

    let ret = variables.join(', ');
    ret += ' ';
    ret += node.operator;
    ret += ' ';
    ret += init.join(', ');
    return ret;
  }

  visitLocalStatement(node: LocalStatement): string {
    const variables = node.variables.map(v => this.visitExpression(v));
    const init = node.init.map(v => this.visitExpression(v));

    let ret = 'local ';
    ret += variables.join(', ');

    // `local a, b, c` is a valid statement
    if (init.length > 0) {
      ret += ' ';
      ret += node.operator ?? '=';
      ret += ' ';
      ret += init.join(', ');
    }

    return ret;
  }

  // eslint-disable-next-line @typescript-eslint/no-unused-vars
  visitBreakStatement(node: BreakStatement): string {
    return 'break';
  }

  visitCallStatement(node: CallStatement): string {
    if (!node.expression) {
      throw new Error('Can\'t visit CallStatement with null expression!');
    }

    return this.visitExpression(node.expression);
  }

  visitDoStatement(node: DoStatement): string {
    return this.visitBlock(node.body);
  }

  visitForGenericStatement(node: ForGenericStatement): string {
    const variables = node.variables.map(v => this.visitExpression(v));
    const iterators = node.iterators.map(v => this.visitExpression(v));

    let ret = 'for ';
    ret += variables.join(', ');
    ret += ' in ';
    ret += iterators.join(', ');
    ret += ' ';
    ret += this.visitBlock(node.body);
    return ret;
  }

  visitForNumericStatement(node: ForNumericStatement): string {
    let ret = 'for ';
    ret += this.visitIdentifier(node.variable);
    ret += ' = ';
    ret += this.visitExpression(node.start);
    ret += ', ';
    ret += this.visitExpression(node.end);

    if (node.step) {
      ret += ', ';
      ret += this.visitExpression(node.step);
    }

    ret += ' ';
    ret += this.visitBlock(node.body);
    return ret;
  }

  visitGotoStatement(node: GotoStatement): string {
    return 'goto ' + this.visitIdentifier(node.label);
  }

  visitIfStatement(node: IfStatement): string {
    if (node.oneLine && node.clauses.length === 1 && node.clauses[0].body.length === 1) {
      const clause = node.clauses[0] as IfClause;
      return `if (${this.visitExpression(clause.condition)}) ${this.visitStatement(clause.body[0])}`;
    }

    let ret = '';
    for (const clause of node.clauses) {
      ret += this.visitGeneralIfClause(clause);
    }
    ret += 'end';
    return ret;
  }

  visitLabelStatement(node: LabelStatement): string {
    let ret = '::';
    ret += this.visitIdentifier(node.label);
    ret += '::';
    return ret;
  }

  visitRepeatStatement(node: RepeatStatement): string {
    let ret = this.visitBlock(node.body, 'repeat', true);
    ret += 'until ';
    ret += this.visitExpression(node.condition);
    return ret;
  }

  visitReturnStatement(node: ReturnStatement): string {
    let ret = '';
    if (!node.arguments || node.arguments.length === 0) {
      // Empty return statement
      ret += 'return';
      return ret;
    }

    // return statement with args
    const args = node.arguments.map(a => this.visitExpression(a)).join(', ');
    ret += 'return ';
    ret += args;
    return ret;
  }

  visitWhileStatement(node: WhileStatement): string {
    let ret = 'while ';
    ret += this.visitExpression(node.condition);
    ret += this.visitBlock(node.body, ' do');
    return ret;
  }

  // ****************************** If Clauses *****************************

  visitIfClause(node: IfClause): string {
    let ret = 'if ';
    ret += this.visitExpression(node.condition);
    ret += this.visitBlock(node.body, ' then', true);
    ret += this.newline();
    return ret;
  }

  visitElseifClause(node: ElseifClause): string {
    let ret = 'elseif ';
    ret += this.visitExpression(node.condition);
    ret += this.visitBlock(node.body, ' then', true);
    ret += this.newline();
    return ret;
  }

  visitElseClause(node: ElseClause): string {
    return this.visitBlock(node.body, 'else', true) + this.newline();
  }

  // ****************************** Literals *****************************

  visitBooleanLiteral(node: BooleanLiteral): string {
    return node.value ? 'true' : 'false';
  }

  visitNilLiteral(_node: NilLiteral): string {
    return 'nil';
  }

  visitNumericLiteral(node: NumericLiteral): string {
    return node.raw;
  }

  visitStringLiteral(node: StringLiteral): string {
    return node.raw;
  }

  visitVarargLiteral(_node: VarargLiteral): string {
    return '...';
  }

  // ****************************** Expressions *****************************

  visitBinaryExpression(node: BinaryExpression, childContext: ChildContext = {}): string {
    return this.wrapWithParenthesesIfNeeded(
      {
        isRightSideOfAnExpression: childContext.isRightSideOfAnExpression,
        parentOperator: childContext.parentOperator,
        currentOperator: node.operator,
      },
      () => {
        let ret = '';
        ret += this.visitExpression(node.left, { parentOperator: node.operator });
        ret += ` ${node.operator} `;
        ret += this.visitExpression(node.right, { parentOperator: node.operator, isRightSideOfAnExpression: true });
        return ret;
      });
  }

  visitCallExpression(node: CallExpression): string {
    let ret = '';
    ret += this.visitExpression(node.base, { parentOperator: Operators.fakeMaxPrecedenceOperator });
    ret += '(';
    ret += node.arguments.map(a => this.visitExpression(a)).join(', ');
    ret += ')';
    return ret;
  }

  visitFunctionDeclaration(node: FunctionDeclaration, isStatement: boolean, childContext: ChildContext = {}): string {
    return this.wrapWithParenthesesIfNeeded(
      {
        parentOperator: childContext.parentOperator,
      },
      () => {
        let ret = '';
        if (node.isLocal) {
          ret += 'local ';
        }
        ret += 'function';
        if (node.identifier) {
          ret += ' ' + this.visitExpression(node.identifier);
        }
        ret += '(' + node.parameters.map(a => this.visitExpression(a)).join(', ') + ')';

        this.increaseDepth();

        for (const stmt of node.body) {
          ret += this.newline();
          ret += this.visitStatement(stmt);
        }

        this.decreaseDepth();
        ret += this.newline();
        ret += 'end';

        if (isStatement) {
          ret += this.newline();
        }

        return ret;
      });
  }

  visitIdentifier(node: Identifier): string {
    return node.name;
  }

  visitIndexExpression(node: IndexExpression): string {
    let ret = '';
    ret += this.visitExpression(node.base, { parentOperator: Operators.fakeMaxPrecedenceOperator });
    ret += '[';
    ret += this.visitExpression(node.index);
    ret += ']';
    return ret;
  }

  visitLogicalExpression(node: LogicalExpression, childContext: ChildContext = {}): string {
    return this.wrapWithParenthesesIfNeeded(
      {
        isRightSideOfAnExpression: childContext.isRightSideOfAnExpression,
        parentOperator: childContext.parentOperator,
        currentOperator: node.operator,
      },
      () => {
        let ret = '';
        ret += this.visitExpression(node.left, { parentOperator: node.operator });
        ret += ` ${node.operator} `;
        ret += this.visitExpression(node.right, { parentOperator: node.operator, isRightSideOfAnExpression: true });
        return ret;
      });
  }

  visitMemberExpression(node: MemberExpression): string {
    let ret = '';
    ret += this.visitExpression(node.base, { parentOperator: Operators.fakeMaxPrecedenceOperator });
    ret += node.indexer;
    ret += this.visitIdentifier(node.identifier);
    return ret;
  }

  visitStringCallExpression(node: StringCallExpression): string {
    return this.visitExpression(node.base) + ' ' + this.visitStringLiteral(node.argument);
  }

  visitTableCallExpression(node: TableCallExpression): string {
    return this.visitExpression(node.base) + ' ' + this.visitTableConstructorExpression(node.arguments);
  }

  visitTableConstructorExpression(node: TableConstructorExpression, childContext: ChildContext = {}): string {
    const shouldIndent = node.fields.length > 1;
    const newlineFunc = shouldIndent ? this.newline.bind(this) : () => '';

    return this.wrapWithParenthesesIfNeeded(
      {
        parentOperator: childContext.parentOperator,
      },
      () => {
        let ret = '';

        ret += '{';
        if (shouldIndent) {
          this.increaseDepth();
        }

        let first = true;
        for (const f of node.fields) {
          if (!first) {
            ret += ',' + (shouldIndent ? '' : ' ');
          }
          first = false;
          ret += newlineFunc();
          ret += this.visitGeneralTableField(f);
        }

        if (shouldIndent) {
          this.decreaseDepth();
        }
        ret += newlineFunc();
        ret += '}';
        return ret;
      });
  }

  visitUnaryExpression(node: UnaryExpression): string {
    let opStr = node.operator;
    if (opStr === 'not') {
      // Append space onto end of `not`, otherwise you get `not a` -> `nota`
      opStr = 'not ';
    }
    return `${opStr}${this.visitExpression(node.argument)}`;
  }

  visitTableKey(node: TableKey): string {
    return '[' + this.visitExpression(node.key) + '] = ' + this.visitExpression(node.value);
  }

  visitTableKeyString(node: TableKeyString): string {
    return this.visitIdentifier(node.key) + ' = ' + this.visitExpression(node.value);
  }

  visitTableValue(node: TableValue): string {
    return this.visitExpression(node.value);
  }

  visitComment(node: Comment_): string {
    return node.raw;
  }

  visitWhitespace(node: Whitespace): string {
    return '\n'.repeat(node.count);
  }

  private wrapWithParenthesesIfNeeded(
    params: {
      parentOperator?: string;
      currentOperator?: string,
      isRightSideOfAnExpression?: boolean,
    },
    expressionToWrap: () => string,
  ): string {
    const expression = expressionToWrap();

    const parentPrecedence = params.parentOperator
      ? Operators.binaryPrecedenceOf(params.parentOperator)
      : Operators.minPrecedenceValue;
    const currentPrecedence = params.currentOperator
      ? Operators.binaryPrecedenceOf(params.currentOperator)
      : Operators.minPrecedenceValue;
    if (currentPrecedence < parentPrecedence) {
      return `(${expression})`;
    }

    if (
      params.parentOperator &&
      params.parentOperator === params.currentOperator &&
      params.isRightSideOfAnExpression &&
      !Operators.isBothLeftAndRightAssociative(params.parentOperator)
    ) {
      return `(${expression})`;
    }

    return expression;
  }
}<|MERGE_RESOLUTION|>--- conflicted
+++ resolved
@@ -202,7 +202,6 @@
     let ret = this.commentsBeforeNode(node);
 
     switch (node.type) {
-<<<<<<< HEAD
     case 'AssignmentStatement': ret += this.visitAssignmentStatement(node); break;
     case 'BreakStatement': ret += this.visitBreakStatement(node); break;
     case 'CallStatement': ret += this.visitCallStatement(node); break;
@@ -220,42 +219,6 @@
     case 'Comment': ret += this.visitComment(node); break;
     case 'Whitespace': ret += this.visitWhitespace(node); break;
     default: throw new Error('Unexpected statement type: ' + (node as any).type);
-=======
-    case 'AssignmentStatement':
-      return this.visitAssignmentStatement(node);
-    case 'BreakStatement':
-      return this.visitBreakStatement(node);
-    case 'CallStatement':
-      return this.visitCallStatement(node);
-    case 'DoStatement':
-      return this.visitDoStatement(node);
-    case 'ForGenericStatement':
-      return this.visitForGenericStatement(node);
-    case 'ForNumericStatement':
-      return this.visitForNumericStatement(node);
-    case 'FunctionDeclaration':
-      return this.visitFunctionDeclaration(node, true);
-    case 'GotoStatement':
-      return this.visitGotoStatement(node);
-    case 'IfStatement':
-      return this.visitIfStatement(node);
-    case 'LabelStatement':
-      return this.visitLabelStatement(node);
-    case 'LocalStatement':
-      return this.visitLocalStatement(node);
-    case 'RepeatStatement':
-      return this.visitRepeatStatement(node);
-    case 'ReturnStatement':
-      return this.visitReturnStatement(node);
-    case 'WhileStatement':
-      return this.visitWhileStatement(node);
-    case 'Comment':
-      return this.visitComment(node);
-    case 'Whitespace':
-      return this.visitWhitespace(node);
-    default:
-      throw new Error('Unexpected statement type: ' + (node as any).type);
->>>>>>> 1fcbd627
     }
 
     this.currentIndent = prevIndent;
@@ -302,7 +265,6 @@
 
     switch (node.type) {
     // TODO: Which other expression should receive childContext as well?
-<<<<<<< HEAD
     case 'FunctionDeclaration': ret += this.visitFunctionDeclaration(node, false, childContext); break;
     case 'BinaryExpression': ret += this.visitBinaryExpression(node, childContext); break;
     case 'BooleanLiteral': ret += this.visitBooleanLiteral(node); break;
@@ -320,42 +282,6 @@
     case 'UnaryExpression': ret += this.visitUnaryExpression(node); break;
     case 'VarargLiteral': ret += this.visitVarargLiteral(node); break;
     default: throw new Error('Unexpected expression type: ' + (node as any).type);
-=======
-    case 'FunctionDeclaration':
-      return this.visitFunctionDeclaration(node, false, childContext);
-    case 'BinaryExpression':
-      return this.visitBinaryExpression(node, childContext);
-    case 'BooleanLiteral':
-      return this.visitBooleanLiteral(node);
-    case 'CallExpression':
-      return this.visitCallExpression(node);
-    case 'IndexExpression':
-      return this.visitIndexExpression(node);
-    case 'Identifier':
-      return this.visitIdentifier(node);
-    case 'LogicalExpression':
-      return this.visitLogicalExpression(node, childContext);
-    case 'MemberExpression':
-      return this.visitMemberExpression(node);
-    case 'NilLiteral':
-      return this.visitNilLiteral(node);
-    case 'NumericLiteral':
-      return this.visitNumericLiteral(node);
-    case 'StringCallExpression':
-      return this.visitStringCallExpression(node);
-    case 'StringLiteral':
-      return this.visitStringLiteral(node);
-    case 'TableCallExpression':
-      return this.visitTableCallExpression(node);
-    case 'TableConstructorExpression':
-      return this.visitTableConstructorExpression(node, childContext);
-    case 'UnaryExpression':
-      return this.visitUnaryExpression(node);
-    case 'VarargLiteral':
-      return this.visitVarargLiteral(node);
-    default:
-      throw new Error('Unexpected expression type: ' + (node as any).type);
->>>>>>> 1fcbd627
     }
 
     this.currentIndent = prevIndent;
